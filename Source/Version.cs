--- conflicted
+++ resolved
@@ -2,11 +2,6 @@
 using System.Reflection;
 
 // EasyNetQ version number: <major>.<minor>.<non-breaking-feature>.<build>
-<<<<<<< HEAD
-=======
-// Note: until version 1.0 expect breaking changes on 0.X versions.
-[assembly: AssemblyVersion("1.0.0.0")]
->>>>>>> 3a785cc8
 [assembly: CLSCompliant(false)]
 
 // 1.0.0.0
