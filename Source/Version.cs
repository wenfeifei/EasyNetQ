﻿using System;
using System.Reflection;

// EasyNetQ version number: <major>.<minor>.<non-breaking-feature>.<build>
[assembly: AssemblyVersion("0.47.5.0")]
[assembly: CLSCompliant(true)]

// Note: until version 1.0 expect breaking changes on 0.X versions.

<<<<<<< HEAD
// 0.47.5.0 Validating ConnectionConfiguration in lowest level method of RabbitHutch.
=======
// 0.47.5.0 PersistentChannel update preventing race condition following PersistentConnection quick connection/disconnection.
>>>>>>> 14bec61f
// 0.47.4.0 Refactor MessageDeliveryModeStrategy
// 0.47.3.0 Using MessageDeliveryMode instead of hardcoded 1/2 and Exchange/ExchangeType update.
// 0.47.2.0 Logging is disabled by default.
// 0.47.1.0 Bug fix, when the message broker connection is lost is not possible any more publish a message on queue EasyNetQ_Default_Error_Queue.
// 0.47.0.0 It's now required to call PersistentConnection.Initialize() to bootstrap a PersistentConnection and make it start attempting to connect.
// 0.46.1.0 Fix NullReferenceException on Serialize
// 0.46.0.0 Implementation of AdvancedBusEventHandlers and events are gone from IBus.
// 0.45.0.0 IBus Subscription methods now return an ISubscriptionResult and IAdvancedBus exposes IConventions.
// 0.44.3.0 RabbitHutch.CreateBus overload
// 0.44.2.0 Bug fix, when a subscriptionId is null the queue name end with '_'
// 0.44.1.0 SSL enabled cluster support - Added SSL options per host configuration
// 0.44.0.0 Added Action<IConsumerConfiguration> overloads to Receive() on IBus, ISendReceive, and their implementations
// 0.43.1.0 Management Client fix for URI slash escaping in .NET 4.0 with https connection.
// 0.43.0.0 Use ILRepack to internally merge Newtonsoft.Json in ManagementClient, default WebRequest.KeepAlive to false to resolve spurious 'the request was aborted: the request was canceled' exceptions
// 0.42.0.0 Switched from local to UTC datetimes.
// 0.41.0.0 Dynamic removal 
// 0.40.6.0 Added parameter to set the 'x-dead-letter-routing-key' argument when declaring a queue.
// 0.40.5.0 Preconditions will check for blank argument name / exception message only when needed
// 0.40.4.0 Bug fix of Rpc
// 0.40.3.0 Upgrade to RabbitMQ.Client 3.4.3
// 0.40.2.0 ReflectionHelpers improvement
// 0.40.1.0 Fix concurrent bugs in DefaultServiceProvider
// 0.40.0.0 Exclusive Consumer
// 0.39.6.0 Fix enable recreating of exchangeTask if it is faulted
// 0.39.5.0 Fix concurrent bugs in EventBus
// 0.39.4.0 ConsumerDispatcher's dispatching thread shall not die due to single action failure.
// 0.39.3.0 SendAsync should return Task
// 0.39.2.0 Removed Immutable Packages and replaced IEventBus.cs with previous version to prevent cs1685 compiler warnings
// 0.39.1.0 Fix multiple queue's creation. Bug fix
// 0.39.0.0 Added SendAsync
// 0.38.2.0 RandomHostSelectionStrategy is default hosts selection strategy
// 0.38.1.0 Configuration of rpc timeout  
// 0.38.0.0 ILMerging to remove the potentially conflicting dependency on System.Collections.Immutable.Net40 from the NuGet
// 0.37.3.0 Remove POCO interfaces IConnectionConfiguration and IHostConfiguration
// 0.37.2.0 Upgrade to RabbitMQ.Client 3.4.0
// 0.37.1.0 AutoSubscriber Subscribe and SubscribeAsync support loading consumers from an array of types
// 0.37.0.0 Added MessageCount method to AdvancedBus
// 0.36.5.0 Make DefaultConsumerErrorStrategy thread-safe
// 0.36.4.0 Fixed EasyNetQ.nuspec by adding the dependency on System.Collections.Immutable.Net40
// 0.36.3.0 PublishedMessageEvent, DeliveredMessageEvent
// 0.36.2.0 Fixed threading issue in EventBus
// 0.36.1.0 Updated Json.Net to the latest version
// 0.36.0.0 Support for blocked connection notifications
// 0.35.5.0 Basic implementation of produce-consumer interception
// 0.35.4.0 Future publish refactor: introduced IScheduler interface.
// 0.35.3.0 Infinite timeout. (set timeout to 0)
// 0.35.2.0 Attributes caching + Exception handling around responder function, to avoid timeout on the client when the exception is thrown before the task is returned.
// 0.35.1.0 Configure request for ManagementClient
// 0.35.0.0 Use ILRepack to internally merge Newtonsoft.Json
// 0.34.0.0 basic.get added to advanced bus: IAdvancedBus.Get<T>(IQueue queue)
// 0.33.2.0 x-expires now can be configured while subscribe, using the fluent interface method x => x.WithExpires(int)
// 0.33.1.0 NinjectAdapter cannot handle first-to-register behavior, Ninject cannot handle registration of Func<>. Added ICorrelationIdGenerationStrategy, and DefaultCorrelationIdGenerationStrategy.
// 0.33.0.0 x-cancel-on-ha-failover is now false by default and can be configured with the cancelOnHaFailover connection string value and with the fluent interface method WithCancelOnHaFailover. If you set on connection string, it can't be overridden by the fluent method, instead if you leave it disabled from connection string, you can manage the behavior per consumer with the fluent interface. Possible breaking change for whom they was expecting a consumer shutdown after a cluster HA fail-over, now the consumer will be redeclared and continue to consume.
// 0.32.3.0 RabbitMQ.Client version 3.3.2
// 0.32.2.0 Updated JSON.Net to the latest version
// 0.32.1.0 Add support for message versioning
// 0.32.0.0 Handle Consumer Task Cancellation
// 0.31.1.0 Added QueueAttribute for controling queue / exchange names.
// 0.31.0.0 Added FuturePublish based on deadlettering.
// 0.30.2.0 Upgrade to RabbitMQ.Client 3.3.0
// 0.30.1.0 Added FuturePublishAsync
// 0.30.0.0 Added CancelFuturePublish functionality
// 0.29.0.0 Support returned immediate/mandatory messages
// 0.28.5.0 Added ChangeUserPassword method to the Management Client. Added the 'policymaker' to the allowed user tags.
// 0.28.4.0 Support for queue name that contains plus char (+) when using Management Client.
// 0.28.3.0 RabbitMQ.Client version 3.2.4
// 0.28.1.0 Made Send method respect the PersistentMessages configuration option
// 0.28.0.0 Consumer priority
// 0.27.5.0 Fixed PersistentChannel issue where model invalid after exception thrown. Bug fix.
// 0.27.4.0 Fixed broken non-connection string RabbitHutch.Create method
// 0.27.3.0 Can set product/platfrom info (that displays in Management UI) in connection string
// 0.27.2.0 Client information now displayed in Management UI Connections list
// 0.27.1.0 CLS-Compliant
// 0.27.0.0 RabbitMQ.Client version 3.2.1
// 0.26.7.0 Type name size checking (pending a better strategy for creating AMQP object names)
// 0.26.6.0 Better bounds checking on basic properties
// 0.26.5.0 Added non-generic publish methods
// 0.26.4.0 IConsumerErrorStrategy interface change.
// 0.26.3.0 Added persistentMessages configuration option.
// 0.26.2.0 Fixed failed reconection issue. Bug fix.
// 0.26.1.0 New policy definitions: alternate-exchange, dead-letter-exchange, dead-letter-routing-key, message-ttl, expires, max-length. Add nullability on HaMode and HaSyncMode, to let add a policy without them.
// 0.26.0.0 Request now throws exception if the responder throws on server. Requests will not timeout anymore on responder exception.
// 0.25.4.0 Exchange declare accepts alternate-exchange parameter
// 0.25.3.0 StructureMap and Windsor Container implementations
// 0.25.2.0 Can cancel Respond.
// 0.25.1.0 Autosubscriber explict interface implementation bug fix.
// 0.25.0.0 SetContainerFactory on RabbitHutch, allows replacement of EasyNetQ's internal IoC container
// 0.24.0.0 Non-Generic extension methods. Includes change to ISubscriptionConfiguration (removing generic type argument)
// 0.23.0.0 ErrorExchangeNameConvention now takes a MessageReceivedInfo argument
// 0.22.1.0 Fixed problem when executing channel actions on a non-open connection
// 0.22.0.0 Send-Receive pattern fixed.
// 0.21.0.0 Send-Receive pattern DO NOT USE THIS VERSION
// 0.20.0.0 Mutiple handlers per consumer
// 0.19.0.0 Consumer cancellation
// 0.18.1.0 JsonSerializerSettings not passed when using TypeNameSerializer
// 0.18.0.0 Publish/Subscribe polymorphism. Exchange/Queue naming conventions changed.
// 0.17.0.0 Request synchronous. Removed callback API.
// 0.16.0.0 Added DispatchAsync method to IAutoSubscriberMessageDispatcher
// 0.15.3.0 Handle multiple=true on publisher confirm ack.
// 0.15.2.0 Internal event bus
// 0.15.1.0 PublishExchangeDeclareStrategy. Only one declare now rather than once per publish.
// 0.15.0.0 Removed IPublishChannel and IAdvancedPublishChannel API. Publish now back on IBus.
// 0.14.5.0 Upgrade to RabbitMQ.Client 3.1.5
// 0.14.4.0 Consumer dispatcher queue cleared after connection lost.
// 0.14.3.0 IConsumerErrorStrategy not being disposed fix
// 0.14.2.0 MessageProperties serialization fix
// 0.14.1.0 Fixed missing properties in error message
// 0.14.0.0 Big internal consumer rewrite
// 0.13.0.0 AutoSubscriber moved to EasyNetQ.AutoSubscribe namespace.
// 0.12.4.0 Factored ConsumerDispatcher out of QueueingConsumerFactory.
// 0.12.3.0 Upgrade to RabbitMQ.Client 3.1.1
// 0.12.2.0 Requested Heartbeat on by default
// 0.12.1.0 Factored declares out of AdvancedBus publish and consume.
// 0.11.1.0 New plugable validation strategy (IMessageValidationStrategy)
// 0.11.0.0 Exchange durability can be configured
// 0.10.1.0 EasyNetQ.Trace
// 0.10.0.0 John-Mark Newton's RequestAsync API change
// 0.9.2.0  C# style property names on Management.Client
// 0.9.1.0  Upgrade to RabbitMQ.Client 3.0.0.0
// 0.9.0.0  Management
// 0.8.4.0  Better client information sent to RabbitMQ
// 0.8.3.0  ConsumerErrorStrategy ack strategy
// 0.8.2.0  Publisher confirms
// 0.8.1.0  Prefetch count can be configured with the prefetchcount connection string value.
// 0.8.0.0  Fluent publisher & subscriber configuration. Breaking change to IBus and IPublishChannel.
// 0.7.2.0  Cluster support
// 0.7.1.0  Daniel Wertheim's AutoSubscriber
// 0.7.0.0  Added IServiceProvider to make it easy to plug in your own dependencies. Some breaking changes to RabbitHutch
// 0.6.3.0  Consumer Queue now uses BCL BlockingCollection.
// 0.6.2.0  New model cleanup strategy based on consumer tracking
// 0.6.1.0  Removed InMemoryBus, Removed concrete class dependencies from FuturePublish.
// 0.6      Introduced IAdvancedBus, refactored IBus
// 0.5      Added IPublishChannel and moved Publish and Request to it from IBus
// 0.4      Topic based routing
// 0.3      Upgrade to RabbitMQ.Client 2.8.1.0
// 0.2      Upgrade to RabbitMQ.Client 2.7.0.0
// 0.1      Initial<|MERGE_RESOLUTION|>--- conflicted
+++ resolved
@@ -2,16 +2,13 @@
 using System.Reflection;
 
 // EasyNetQ version number: <major>.<minor>.<non-breaking-feature>.<build>
-[assembly: AssemblyVersion("0.47.5.0")]
+[assembly: AssemblyVersion("0.47.6.0")]
 [assembly: CLSCompliant(true)]
 
 // Note: until version 1.0 expect breaking changes on 0.X versions.
 
-<<<<<<< HEAD
-// 0.47.5.0 Validating ConnectionConfiguration in lowest level method of RabbitHutch.
-=======
+// 0.47.6.0 Validating ConnectionConfiguration in lowest level method of RabbitHutch.
 // 0.47.5.0 PersistentChannel update preventing race condition following PersistentConnection quick connection/disconnection.
->>>>>>> 14bec61f
 // 0.47.4.0 Refactor MessageDeliveryModeStrategy
 // 0.47.3.0 Using MessageDeliveryMode instead of hardcoded 1/2 and Exchange/ExchangeType update.
 // 0.47.2.0 Logging is disabled by default.
