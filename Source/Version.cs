﻿using System;
using System.Reflection;

// EasyNetQ version number: <major>.<minor>.<non-breaking-feature>.<build>
[assembly: AssemblyVersion("0.46.1.0")]
[assembly: CLSCompliant(true)]

// Note: until version 1.0 expect breaking changes on 0.X versions.

<<<<<<< HEAD
// 0.46.1.0 Bug fix, when the message broker connection is lost is not possible any more publish a message on queue EasyNetQ_Default_Error_Queue.
=======
// 0.46.1.0 Fix NullReferenceException on Serialize
>>>>>>> 8aa02fd2
// 0.46.0.0 Implementation of AdvancedBusEventHandlers and events are gone from IBus.
// 0.45.0.0 IBus Subscription methods now return an ISubscriptionResult and IAdvancedBus exposes IConventions.
// 0.44.3.0 RabbitHutch.CreateBus overload
// 0.44.2.0 Bug fix, when a subscriptionId is null the queue name end with '_'
// 0.44.1.0 SSL enabled cluster support - Added SSL options per host configuration
// 0.44.0.0 Added Action<IConsumerConfiguration> overloads to Receive() on IBus, ISendReceive, and their implementations
// 0.43.1.0 Management Client fix for URI slash escaping in .NET 4.0 with https connection.
// 0.43.0.0 Use ILRepack to internally merge Newtonsoft.Json in ManagementClient, default WebRequest.KeepAlive to false to resolve spurious 'the request was aborted: the request was canceled' exceptions
// 0.42.0.0 Switched from local to UTC datetimes.
// 0.41.0.0 Dynamic removal 
// 0.40.6.0 Added parameter to set the 'x-dead-letter-routing-key' argument when declaring a queue.
// 0.40.5.0 Preconditions will check for blank argument name / exception message only when needed
// 0.40.4.0 Bug fix of Rpc
// 0.40.3.0 Upgrade to RabbitMQ.Client 3.4.3
// 0.40.2.0 ReflectionHelpers improvement
// 0.40.1.0 Fix concurrent bugs in DefaultServiceProvider
// 0.40.0.0 Exclusive Consumer
// 0.39.6.0 Fix enable recreating of exchangeTask if it is faulted
// 0.39.5.0 Fix concurrent bugs in EventBus
// 0.39.4.0 ConsumerDispatcher's dispatching thread shall not die due to single action failure.
// 0.39.3.0 SendAsync should return Task
// 0.39.2.0 Removed Immutable Packages and replaced IEventBus.cs with previous version to prevent cs1685 compiler warnings
// 0.39.1.0 Fix multiple queue's creation. Bug fix
// 0.39.0.0 Added SendAsync
// 0.38.2.0 RandomHostSelectionStrategy is default hosts selection strategy
// 0.38.1.0 Configuration of rpc timeout  
// 0.38.0.0 ILMerging to remove the potentially conflicting dependency on System.Collections.Immutable.Net40 from the NuGet
// 0.37.3.0 Remove POCO interfaces IConnectionConfiguration and IHostConfiguration
// 0.37.2.0 Upgrade to RabbitMQ.Client 3.4.0
// 0.37.1.0 AutoSubscriber Subscribe and SubscribeAsync support loading consumers from an array of types
// 0.37.0.0 Added MessageCount method to AdvancedBus
// 0.36.5.0 Make DefaultConsumerErrorStrategy thread-safe
// 0.36.4.0 Fixed EasyNetQ.nuspec by adding the dependency on System.Collections.Immutable.Net40
// 0.36.3.0 PublishedMessageEvent, DeliveredMessageEvent
// 0.36.2.0 Fixed threading issue in EventBus
// 0.36.1.0 Updated Json.Net to the latest version
// 0.36.0.0 Support for blocked connection notifications
// 0.35.5.0 Basic implementation of produce-consumer interception
// 0.35.4.0 Future publish refactor: introduced IScheduler interface.
// 0.35.3.0 Infinite timeout. (set timeout to 0)
// 0.35.2.0 Attributes caching + Exception handling around responder function, to avoid timeout on the client when the exception is thrown before the task is returned.
// 0.35.1.0 Configure request for ManagementClient
// 0.35.0.0 Use ILRepack to internally merge Newtonsoft.Json
// 0.34.0.0 basic.get added to advanced bus: IAdvancedBus.Get<T>(IQueue queue)
// 0.33.2.0 x-expires now can be configured while subscribe, using the fluent interface method x => x.WithExpires(int)
// 0.33.1.0 NinjectAdapter cannot handle first-to-register behavior, Ninject cannot handle registration of Func<>. Added ICorrelationIdGenerationStrategy, and DefaultCorrelationIdGenerationStrategy.
// 0.33.0.0 x-cancel-on-ha-failover is now false by default and can be configured with the cancelOnHaFailover connection string value and with the fluent interface method WithCancelOnHaFailover. If you set on connection string, it can't be overridden by the fluent method, instead if you leave it disabled from connection string, you can manage the behavior per consumer with the fluent interface. Possible breaking change for whom they was expecting a consumer shutdown after a cluster HA fail-over, now the consumer will be redeclared and continue to consume.
// 0.32.3.0 RabbitMQ.Client version 3.3.2
// 0.32.2.0 Updated JSON.Net to the latest version
// 0.32.1.0 Add support for message versioning
// 0.32.0.0 Handle Consumer Task Cancellation
// 0.31.1.0 Added QueueAttribute for controling queue / exchange names.
// 0.31.0.0 Added FuturePublish based on deadlettering.
// 0.30.2.0 Upgrade to RabbitMQ.Client 3.3.0
// 0.30.1.0 Added FuturePublishAsync
// 0.30.0.0 Added CancelFuturePublish functionality
// 0.29.0.0 Support returned immediate/mandatory messages
// 0.28.5.0 Added ChangeUserPassword method to the Management Client. Added the 'policymaker' to the allowed user tags.
// 0.28.4.0 Support for queue name that contains plus char (+) when using Management Client.
// 0.28.3.0 RabbitMQ.Client version 3.2.4
// 0.28.1.0 Made Send method respect the PersistentMessages configuration option
// 0.28.0.0 Consumer priority
// 0.27.5.0 Fixed PersistentChannel issue where model invalid after exception thrown. Bug fix.
// 0.27.4.0 Fixed broken non-connection string RabbitHutch.Create method
// 0.27.3.0 Can set product/platfrom info (that displays in Management UI) in connection string
// 0.27.2.0 Client information now displayed in Management UI Connections list
// 0.27.1.0 CLS-Compliant
// 0.27.0.0 RabbitMQ.Client version 3.2.1
// 0.26.7.0 Type name size checking (pending a better strategy for creating AMQP object names)
// 0.26.6.0 Better bounds checking on basic properties
// 0.26.5.0 Added non-generic publish methods
// 0.26.4.0 IConsumerErrorStrategy interface change.
// 0.26.3.0 Added persistentMessages configuration option.
// 0.26.2.0 Fixed failed reconection issue. Bug fix.
// 0.26.1.0 New policy definitions: alternate-exchange, dead-letter-exchange, dead-letter-routing-key, message-ttl, expires, max-length. Add nullability on HaMode and HaSyncMode, to let add a policy without them.
// 0.26.0.0 Request now throws exception if the responder throws on server. Requests will not timeout anymore on responder exception.
// 0.25.4.0 Exchange declare accepts alternate-exchange parameter
// 0.25.3.0 StructureMap and Windsor Container implementations
// 0.25.2.0 Can cancel Respond.
// 0.25.1.0 Autosubscriber explict interface implementation bug fix.
// 0.25.0.0 SetContainerFactory on RabbitHutch, allows replacement of EasyNetQ's internal IoC container
// 0.24.0.0 Non-Generic extension methods. Includes change to ISubscriptionConfiguration (removing generic type argument)
// 0.23.0.0 ErrorExchangeNameConvention now takes a MessageReceivedInfo argument
// 0.22.1.0 Fixed problem when executing channel actions on a non-open connection
// 0.22.0.0 Send-Receive pattern fixed.
// 0.21.0.0 Send-Receive pattern DO NOT USE THIS VERSION
// 0.20.0.0 Mutiple handlers per consumer
// 0.19.0.0 Consumer cancellation
// 0.18.1.0 JsonSerializerSettings not passed when using TypeNameSerializer
// 0.18.0.0 Publish/Subscribe polymorphism. Exchange/Queue naming conventions changed.
// 0.17.0.0 Request synchronous. Removed callback API.
// 0.16.0.0 Added DispatchAsync method to IAutoSubscriberMessageDispatcher
// 0.15.3.0 Handle multiple=true on publisher confirm ack.
// 0.15.2.0 Internal event bus
// 0.15.1.0 PublishExchangeDeclareStrategy. Only one declare now rather than once per publish.
// 0.15.0.0 Removed IPublishChannel and IAdvancedPublishChannel API. Publish now back on IBus.
// 0.14.5.0 Upgrade to RabbitMQ.Client 3.1.5
// 0.14.4.0 Consumer dispatcher queue cleared after connection lost.
// 0.14.3.0 IConsumerErrorStrategy not being disposed fix
// 0.14.2.0 MessageProperties serialization fix
// 0.14.1.0 Fixed missing properties in error message
// 0.14.0.0 Big internal consumer rewrite
// 0.13.0.0 AutoSubscriber moved to EasyNetQ.AutoSubscribe namespace.
// 0.12.4.0 Factored ConsumerDispatcher out of QueueingConsumerFactory.
// 0.12.3.0 Upgrade to RabbitMQ.Client 3.1.1
// 0.12.2.0 Requested Heartbeat on by default
// 0.12.1.0 Factored declares out of AdvancedBus publish and consume.
// 0.11.1.0 New plugable validation strategy (IMessageValidationStrategy)
// 0.11.0.0 Exchange durability can be configured
// 0.10.1.0 EasyNetQ.Trace
// 0.10.0.0 John-Mark Newton's RequestAsync API change
// 0.9.2.0  C# style property names on Management.Client
// 0.9.1.0  Upgrade to RabbitMQ.Client 3.0.0.0
// 0.9.0.0  Management
// 0.8.4.0  Better client information sent to RabbitMQ
// 0.8.3.0  ConsumerErrorStrategy ack strategy
// 0.8.2.0  Publisher confirms
// 0.8.1.0  Prefetch count can be configured with the prefetchcount connection string value.
// 0.8.0.0  Fluent publisher & subscriber configuration. Breaking change to IBus and IPublishChannel.
// 0.7.2.0  Cluster support
// 0.7.1.0  Daniel Wertheim's AutoSubscriber
// 0.7.0.0  Added IServiceProvider to make it easy to plug in your own dependencies. Some breaking changes to RabbitHutch
// 0.6.3.0  Consumer Queue now uses BCL BlockingCollection.
// 0.6.2.0  New model cleanup strategy based on consumer tracking
// 0.6.1.0  Removed InMemoryBus, Removed concrete class dependencies from FuturePublish.
// 0.6      Introduced IAdvancedBus, refactored IBus
// 0.5      Added IPublishChannel and moved Publish and Request to it from IBus
// 0.4      Topic based routing
// 0.3      Upgrade to RabbitMQ.Client 2.8.1.0
// 0.2      Upgrade to RabbitMQ.Client 2.7.0.0
// 0.1      Initial<|MERGE_RESOLUTION|>--- conflicted
+++ resolved
@@ -2,16 +2,13 @@
 using System.Reflection;
 
 // EasyNetQ version number: <major>.<minor>.<non-breaking-feature>.<build>
-[assembly: AssemblyVersion("0.46.1.0")]
+[assembly: AssemblyVersion("0.46.2.0")]
 [assembly: CLSCompliant(true)]
 
 // Note: until version 1.0 expect breaking changes on 0.X versions.
 
-<<<<<<< HEAD
-// 0.46.1.0 Bug fix, when the message broker connection is lost is not possible any more publish a message on queue EasyNetQ_Default_Error_Queue.
-=======
+// 0.46.2.0 Bug fix, when the message broker connection is lost is not possible any more publish a message on queue EasyNetQ_Default_Error_Queue.
 // 0.46.1.0 Fix NullReferenceException on Serialize
->>>>>>> 8aa02fd2
 // 0.46.0.0 Implementation of AdvancedBusEventHandlers and events are gone from IBus.
 // 0.45.0.0 IBus Subscription methods now return an ISubscriptionResult and IAdvancedBus exposes IConventions.
 // 0.44.3.0 RabbitHutch.CreateBus overload
