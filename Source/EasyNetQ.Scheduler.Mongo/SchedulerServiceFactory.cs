--- conflicted
+++ resolved
@@ -7,11 +7,8 @@
     {
         public static ISchedulerService CreateScheduler()
         {
-<<<<<<< HEAD
-            var bus = RabbitHutch.CreateBus();
-=======
             var serviceConfig = SchedulerServiceConfiguration.FromConfigFile();
-            var bus = RabbitHutch.CreateBus("host=localhost", sr =>
+            var bus = RabbitHutch.CreateBus(sr =>
             {
                 if (serviceConfig.EnableLegacyConventions)
                 {
@@ -19,7 +16,6 @@
                 }
             });
 
->>>>>>> eb5592b6
             return new SchedulerService(
                 bus,
                 new ScheduleRepository(ScheduleRepositoryConfiguration.FromConfigFile(), () => DateTime.UtcNow),
