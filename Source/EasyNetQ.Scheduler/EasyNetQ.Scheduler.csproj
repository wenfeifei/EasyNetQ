--- conflicted
+++ resolved
@@ -2,13 +2,8 @@
   <Import Project="$([MSBuild]::GetDirectoryNameOfFileAbove($(MSBuildThisFileDirectory), build.props))\build.props" />
   <PropertyGroup>
     <Description>EasyNetQ.Scheduler</Description>
-<<<<<<< HEAD
-    <TargetFramework>net451</TargetFramework>
     <LangVersion>latest</LangVersion>
-    <TargetFramework>net452</TargetFramework>
-=======
     <TargetFramework>net461</TargetFramework>
->>>>>>> 95919962
     <OutputType>Exe</OutputType>
   </PropertyGroup>
   <ItemGroup>
@@ -28,11 +23,7 @@
   <ItemGroup>
     <PackageReference Include="log4net" Version="2.0.8" />
     <PackageReference Include="Newtonsoft.Json" Version="12.0.2" />
-<<<<<<< HEAD
-    <PackageReference Include="RabbitMQ.Client" Version="5.1.1" />
-=======
     <PackageReference Include="RabbitMQ.Client" Version="[6.0.0,7.0.0)" />
->>>>>>> 95919962
     <PackageReference Include="Topshelf" Version="4.2.1" />
     <PackageReference Include="GitVersionTask" Version="5.0.1">
       <PrivateAssets>all</PrivateAssets>
