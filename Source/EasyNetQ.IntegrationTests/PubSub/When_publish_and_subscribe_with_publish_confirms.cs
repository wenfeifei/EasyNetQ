--- conflicted
+++ resolved
@@ -36,11 +36,7 @@
 
             using (await bus.PubSub.SubscribeAsync<Message>(subscriptionId, messagesSink.Receive, cts.Token))
             {
-<<<<<<< HEAD
-                await bus.PubSub.PublishBatchAsync(messages, cts.Token).ConfigureAwait(false);
-=======
                 await bus.PubSub.PublishBatchAsync(messages, cts.Token);
->>>>>>> 3b0023af
 
                 await messagesSink.WaitAllReceivedAsync(cts.Token);
                 messagesSink.ReceivedMessages.Should().Equal(messages);
