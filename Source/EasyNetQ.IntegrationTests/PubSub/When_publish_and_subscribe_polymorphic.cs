﻿using System;
using System.Linq;
using System.Threading;
using System.Threading.Tasks;
using EasyNetQ.IntegrationTests.Utils;
using FluentAssertions;
using Xunit;

namespace EasyNetQ.IntegrationTests.PubSub
{
    [Collection("RabbitMQ")]
    public class When_publish_and_subscribe_polymorphic : IDisposable
    {
        public When_publish_and_subscribe_polymorphic(RabbitMQFixture fixture)
        {
            bus = RabbitHutch.CreateBus($"host={fixture.Host};prefetchCount=1;timeout=5");
        }

        public void Dispose()
        {
            bus.Dispose();
        }

        private const int MessagesCount = 10;

        private readonly IBus bus;

        [Fact]
        public async Task Test()
        {
            using var cts = new CancellationTokenSource(TimeSpan.FromSeconds(5));

            var subscriptionId = Guid.NewGuid().ToString();

            var bunniesSink = new MessagesSink(MessagesCount);
            var rabbitsSink = new MessagesSink(MessagesCount);
            var bunnies = MessagesFactories.Create(MessagesCount, i => new BunnyMessage(i));
            var rabbits = MessagesFactories.Create(MessagesCount, MessagesCount, i => new RabbitMessage(i));

            using (await bus.PubSub.SubscribeAsync<Message>(subscriptionId, x =>
            {
                switch (x)
                {
                    case BunnyMessage _:
                        bunniesSink.Receive(x);
                        break;
                    case RabbitMessage _:
                        rabbitsSink.Receive(x);
                        break;
                    default:
                        throw new ArgumentOutOfRangeException(nameof(x), x, null);
                }
            }, timeoutCts.Token))
            {
<<<<<<< HEAD
                await bus.PubSub.PublishBatchAsync(bunnies.Concat(rabbits), timeoutCts.Token)
=======
                await bus.PublishBatchAsync(bunnies.Concat(rabbits), cts.Token)
>>>>>>> 12ef2ceb
                    .ConfigureAwait(false);

                await Task.WhenAll(
                    bunniesSink.WaitAllReceivedAsync(cts.Token),
                    rabbitsSink.WaitAllReceivedAsync(cts.Token)
                ).ConfigureAwait(false);

                bunniesSink.ReceivedMessages.Should().Equal(bunnies);
                rabbitsSink.ReceivedMessages.Should().Equal(rabbits);
            }
        }
    }
}<|MERGE_RESOLUTION|>--- conflicted
+++ resolved
@@ -50,13 +50,9 @@
                     default:
                         throw new ArgumentOutOfRangeException(nameof(x), x, null);
                 }
-            }, timeoutCts.Token))
+            }, cts.Token))
             {
-<<<<<<< HEAD
-                await bus.PubSub.PublishBatchAsync(bunnies.Concat(rabbits), timeoutCts.Token)
-=======
-                await bus.PublishBatchAsync(bunnies.Concat(rabbits), cts.Token)
->>>>>>> 12ef2ceb
+                await bus.PubSub.PublishBatchAsync(bunnies.Concat(rabbits), cts.Token)
                     .ConfigureAwait(false);
 
                 await Task.WhenAll(
