﻿<Project Sdk="Microsoft.NET.Sdk">
  <PropertyGroup>
    <TargetFramework>net6</TargetFramework>
  </PropertyGroup>
  <ItemGroup>
    <ProjectReference Include="..\EasyNetQ\EasyNetQ.csproj" />
    <ProjectReference Include="..\EasyNetQ.Hosepipe\EasyNetQ.Hosepipe.csproj" />
  </ItemGroup>
  <ItemGroup>
    <PackageReference Include="Microsoft.NET.Test.Sdk" Version="17.2.0" />
    <PackageReference Include="xunit" Version="2.4.1" />
<<<<<<< HEAD
    <PackageReference Include="RabbitMQ.Client" Version="[6.2.1,6.4.0)" />
    <PackageReference Include="Newtonsoft.Json" Version="13.0.1" />
    <PackageReference Include="xunit.runner.visualstudio" Version="2.4.5">
=======
    <PackageReference Include="Newtonsoft.Json" Version="12.0.3" />
    <PackageReference Include="RabbitMQ.Client" Version="[6.2.1,6.5.0)" />
    <PackageReference Include="GitVersionTask" Version="5.0.1">
      <PrivateAssets>all</PrivateAssets>
    </PackageReference>
    <DotNetCliToolReference Include="dotnet-xunit" Version="2.3.1">
      <PrivateAssets>all</PrivateAssets>
    </DotNetCliToolReference>
    <PackageReference Include="xunit.runner.visualstudio" Version="2.4.3">
>>>>>>> 1f77504e
      <PrivateAssets>all</PrivateAssets>
      <IncludeAssets>runtime; build; native; contentfiles; analyzers; buildtransitive</IncludeAssets>
    </PackageReference>
  </ItemGroup>
  <ItemGroup>
    <None Update="xunit.runner.json">
      <CopyToOutputDirectory>PreserveNewest</CopyToOutputDirectory>
    </None>
  </ItemGroup>
</Project><|MERGE_RESOLUTION|>--- conflicted
+++ resolved
@@ -9,21 +9,9 @@
   <ItemGroup>
     <PackageReference Include="Microsoft.NET.Test.Sdk" Version="17.2.0" />
     <PackageReference Include="xunit" Version="2.4.1" />
-<<<<<<< HEAD
-    <PackageReference Include="RabbitMQ.Client" Version="[6.2.1,6.4.0)" />
+    <PackageReference Include="RabbitMQ.Client" Version="[6.2.1,6.5.0)" />
     <PackageReference Include="Newtonsoft.Json" Version="13.0.1" />
     <PackageReference Include="xunit.runner.visualstudio" Version="2.4.5">
-=======
-    <PackageReference Include="Newtonsoft.Json" Version="12.0.3" />
-    <PackageReference Include="RabbitMQ.Client" Version="[6.2.1,6.5.0)" />
-    <PackageReference Include="GitVersionTask" Version="5.0.1">
-      <PrivateAssets>all</PrivateAssets>
-    </PackageReference>
-    <DotNetCliToolReference Include="dotnet-xunit" Version="2.3.1">
-      <PrivateAssets>all</PrivateAssets>
-    </DotNetCliToolReference>
-    <PackageReference Include="xunit.runner.visualstudio" Version="2.4.3">
->>>>>>> 1f77504e
       <PrivateAssets>all</PrivateAssets>
       <IncludeAssets>runtime; build; native; contentfiles; analyzers; buildtransitive</IncludeAssets>
     </PackageReference>
