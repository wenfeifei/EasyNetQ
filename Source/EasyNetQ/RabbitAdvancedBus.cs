--- conflicted
+++ resolved
@@ -173,20 +173,69 @@
             configure(consumerConfiguration);
             var consumer = consumerFactory.CreateConsumer(queue, (body, properties, receivedInfo, cancellationToken) =>
             {
-<<<<<<< HEAD
                 var rawMessage = produceConsumeInterceptor.OnConsume(new RawMessage(properties, body));
                 return onMessage(rawMessage.Body, rawMessage.Properties, receivedInfo, cancellationToken);
             }, consumerConfiguration);
             return consumer.StartConsuming();
-=======
+        }
+
+        public virtual Task PublishAsync(
+            IExchange exchange,
+            string routingKey,
+            bool mandatory,
+            IMessage message,
+            CancellationToken cancellationToken
+        )
+        {
+            Preconditions.CheckNotNull(exchange, "exchange");
+            Preconditions.CheckShortString(routingKey, "routingKey");
+            Preconditions.CheckNotNull(message, "message");
+
+            var serializedMessage = messageSerializationStrategy.SerializeMessage(message);
+            return PublishAsync(exchange, routingKey, mandatory, serializedMessage.Properties, serializedMessage.Body, cancellationToken);
+        }
+
+        public virtual Task PublishAsync<T>(
+            IExchange exchange,
+            string routingKey,
+            bool mandatory,
+            IMessage<T> message,
+            CancellationToken cancellationToken
+        )
+        {
+            Preconditions.CheckNotNull(exchange, "exchange");
+            Preconditions.CheckShortString(routingKey, "routingKey");
+            Preconditions.CheckNotNull(message, "message");
+
+            var serializedMessage = messageSerializationStrategy.SerializeMessage(message);
+            return PublishAsync(exchange, routingKey, mandatory, serializedMessage.Properties, serializedMessage.Body, cancellationToken);
+        }
+
+        public virtual async Task PublishAsync(
+            IExchange exchange,
+            string routingKey,
+            bool mandatory,
+            MessageProperties messageProperties,
+            byte[] body,
+            CancellationToken cancellationToken
+        )
+        {
+            Preconditions.CheckNotNull(exchange, "exchange");
+            Preconditions.CheckShortString(routingKey, "routingKey");
+            Preconditions.CheckNotNull(messageProperties, "messageProperties");
+            Preconditions.CheckNotNull(body, "body");
+
+            // Fix me: It's very hard now to move publish logic to separate abstraction, just leave it here.
+            var rawMessage = produceConsumeInterceptor.OnProduce(new RawMessage(messageProperties, body));
+            if (connectionConfiguration.PublisherConfirms)
+            {
                 var timeout = TimeBudget.Start(TimeSpan.FromSeconds(connectionConfiguration.Timeout));
                 while (!timeout.IsExpired())
                 {
-                    var confirmsWaiter = clientCommandDispatcher.Invoke(model =>
+                    var confirmsWaiter = await clientCommandDispatcher.InvokeAsync(model =>
                     {
                         var properties = model.CreateBasicProperties();
                         rawMessage.Properties.CopyTo(properties);
-
                         var waiter = confirmationListener.GetWaiter(model);
 
                         try
@@ -200,122 +249,6 @@
                         }
 
                         return waiter;
-                    });
-
-                    try
-                    {
-                        confirmsWaiter.Wait(timeout);
-                        break;
-                    }
-                    catch (PublishInterruptedException)
-                    {
-                    }
-                }
-            }
-            else
-            {
-                clientCommandDispatcher.Invoke(model =>
-                {
-                    var properties = model.CreateBasicProperties();
-                    rawMessage.Properties.CopyTo(properties);
-                    model.BasicPublish(exchange.Name, routingKey, mandatory, properties, rawMessage.Body);
-                });
-            }
-            eventBus.Publish(new PublishedMessageEvent(exchange.Name, routingKey, rawMessage.Properties, rawMessage.Body));
-
-            if (logger.IsDebugEnabled())
-            {
-                logger.DebugFormat(
-                    "Published to exchange {exchange} with routingKey={routingKey} and correlationId={correlationId}",
-                    exchange.Name,
-                    routingKey,
-                    messageProperties.CorrelationId
-                );
-            }
-        }
-
-        public void Publish<T>(
-            IExchange exchange,
-            string routingKey,
-            bool mandatory,
-            IMessage<T> message) where T : class
-        {
-
-            var serializedMessage = messageSerializationStrategy.SerializeMessage(message);
-            Publish(exchange, routingKey, mandatory, serializedMessage.Properties, serializedMessage.Body);
->>>>>>> 95919962
-        }
-
-        public virtual Task PublishAsync(
-            IExchange exchange,
-            string routingKey,
-            bool mandatory,
-            IMessage message,
-            CancellationToken cancellationToken
-        )
-        {
-            Preconditions.CheckNotNull(exchange, "exchange");
-            Preconditions.CheckShortString(routingKey, "routingKey");
-            Preconditions.CheckNotNull(message, "message");
-
-            var serializedMessage = messageSerializationStrategy.SerializeMessage(message);
-            return PublishAsync(exchange, routingKey, mandatory, serializedMessage.Properties, serializedMessage.Body, cancellationToken);
-        }
-
-        public virtual Task PublishAsync<T>(
-            IExchange exchange,
-            string routingKey,
-            bool mandatory,
-            IMessage<T> message,
-            CancellationToken cancellationToken
-        )
-        {
-            Preconditions.CheckNotNull(exchange, "exchange");
-            Preconditions.CheckShortString(routingKey, "routingKey");
-            Preconditions.CheckNotNull(message, "message");
-
-            var serializedMessage = messageSerializationStrategy.SerializeMessage(message);
-            return PublishAsync(exchange, routingKey, mandatory, serializedMessage.Properties, serializedMessage.Body, cancellationToken);
-        }
-
-        public virtual async Task PublishAsync(
-            IExchange exchange,
-            string routingKey,
-            bool mandatory,
-            MessageProperties messageProperties,
-            byte[] body,
-            CancellationToken cancellationToken
-        )
-        {
-            Preconditions.CheckNotNull(exchange, "exchange");
-            Preconditions.CheckShortString(routingKey, "routingKey");
-            Preconditions.CheckNotNull(messageProperties, "messageProperties");
-            Preconditions.CheckNotNull(body, "body");
-
-            // Fix me: It's very hard now to move publish logic to separate abstraction, just leave it here.
-            var rawMessage = produceConsumeInterceptor.OnProduce(new RawMessage(messageProperties, body));
-            if (connectionConfiguration.PublisherConfirms)
-            {
-                var timeout = TimeBudget.Start(TimeSpan.FromSeconds(connectionConfiguration.Timeout));
-                while (!timeout.IsExpired())
-                {
-                    var confirmsWaiter = await clientCommandDispatcher.InvokeAsync(model =>
-                    {
-                        var properties = model.CreateBasicProperties();
-                        rawMessage.Properties.CopyTo(properties);
-                        var waiter = confirmationListener.GetWaiter(model);
-
-                        try
-                        {
-                            model.BasicPublish(exchange.Name, routingKey, mandatory, properties, rawMessage.Body);
-                        }
-                        catch (Exception)
-                        {
-                            waiter.Cancel();
-                            throw;
-                        }
-
-                        return waiter;
                     }, cancellationToken).ConfigureAwait(false);
 
                     try
@@ -395,11 +328,6 @@
             var queueDeclareOk = await clientCommandDispatcher.InvokeAsync(x => x.QueueDeclare(name, isDurable, isExclusive, isAutoDelete, arguments), cancellationToken)
                 .ConfigureAwait(false);
 
-<<<<<<< HEAD
-=======
-            var queueDeclareOk = await clientCommandDispatcher.InvokeAsync(x => x.QueueDeclare(name, durable, exclusive, autoDelete, arguments)).ConfigureAwait(false);
-
->>>>>>> 95919962
             if (logger.IsDebugEnabled())
             {
                 logger.DebugFormat(
@@ -443,44 +371,11 @@
         {
             Preconditions.CheckShortString(name, "name");
 
-<<<<<<< HEAD
             await clientCommandDispatcher.InvokeAsync(x => x.ExchangeDeclarePassive(name), cancellationToken).ConfigureAwait(false);
 
             if (logger.IsDebugEnabled())
             {
                 logger.DebugFormat("Passive declared exchange {exchange}", name);
-=======
-            if (passive)
-            {
-                clientCommandDispatcher.Invoke(x => x.ExchangeDeclarePassive(name));
-                return new Exchange(name);
-            }
-
-            IDictionary<string, object> arguments = new Dictionary<string, object>();
-            if (alternateExchange != null)
-            {
-                arguments.Add("alternate-exchange", alternateExchange);
-            }
-
-            if (delayed)
-            {
-                arguments.Add("x-delayed-type", type);
-                type = "x-delayed-message";
-            }
-
-            clientCommandDispatcher.Invoke(x => x.ExchangeDeclare(name, type, durable, autoDelete, arguments));
-
-            if (logger.IsDebugEnabled())
-            {
-                logger.DebugFormat(
-                    "Declared exchange {exchange}: type={type}, durable={durable}, autoDelete={autoDelete}, arguments={arguments}",
-                    name,
-                    type,
-                    durable,
-                    autoDelete,
-                    arguments.Stringify()
-                );
->>>>>>> 95919962
             }
         }
 
@@ -492,7 +387,6 @@
         {
             Preconditions.CheckShortString(name, "name");
 
-<<<<<<< HEAD
             var configuration = new ExchangeDeclareConfiguration();
             configure(configuration);
             var type = configuration.Type;
@@ -501,26 +395,6 @@
             var arguments = configuration.Arguments;
 
             await clientCommandDispatcher.InvokeAsync(x => x.ExchangeDeclare(name, type, isDurable, isAutoDelete, arguments), cancellationToken).ConfigureAwait(false);
-=======
-            if (passive)
-            {
-                await clientCommandDispatcher.InvokeAsync(x => x.ExchangeDeclarePassive(name)).ConfigureAwait(false);
-                return new Exchange(name);
-            }
-
-            IDictionary<string, object> arguments = new Dictionary<string, object>();
-            if (alternateExchange != null)
-            {
-                arguments.Add("alternate-exchange", alternateExchange);
-            }
-            if (delayed)
-            {
-                arguments.Add("x-delayed-type", type);
-                type = "x-delayed-message";
-            }
-
-            await clientCommandDispatcher.InvokeAsync(x => x.ExchangeDeclare(name, type, durable, autoDelete, arguments)).ConfigureAwait(false);
->>>>>>> 95919962
 
             if (logger.IsDebugEnabled())
             {
@@ -545,9 +419,26 @@
 
             if (logger.IsDebugEnabled())
             {
-<<<<<<< HEAD
                 logger.DebugFormat("Deleted exchange {exchange}", exchange.Name);
-=======
+            }
+        }
+
+        public Task<IBinding> BindAsync(IExchange exchange, IQueue queue, string routingKey, CancellationToken cancellationToken)
+        {
+            return BindAsync(exchange, queue, routingKey, new Dictionary<string, object>(), cancellationToken);
+        }
+
+        public async Task<IBinding> BindAsync(IExchange exchange, IQueue queue, string routingKey, IDictionary<string, object> arguments, CancellationToken cancellationToken)
+        {
+            Preconditions.CheckNotNull(exchange, "exchange");
+            Preconditions.CheckNotNull(queue, "queue");
+            Preconditions.CheckShortString(routingKey, "routingKey");
+            Preconditions.CheckNotNull(arguments, "arguments");
+
+            await clientCommandDispatcher.InvokeAsync(x => x.QueueBind(queue.Name, exchange.Name, routingKey, arguments), cancellationToken).ConfigureAwait(false);
+
+            if (logger.IsDebugEnabled())
+            {
                 logger.DebugFormat(
                     "Bound queue {queue} to exchange {exchange} with routingKey={routingKey} and arguments={arguments}",
                     queue.Name,
@@ -555,33 +446,6 @@
                     routingKey,
                     arguments.Stringify()
                 );
->>>>>>> 95919962
-            }
-        }
-
-        public Task<IBinding> BindAsync(IExchange exchange, IQueue queue, string routingKey, CancellationToken cancellationToken)
-        {
-            return BindAsync(exchange, queue, routingKey, new Dictionary<string, object>(), cancellationToken);
-        }
-
-        public async Task<IBinding> BindAsync(IExchange exchange, IQueue queue, string routingKey, IDictionary<string, object> arguments, CancellationToken cancellationToken)
-        {
-            Preconditions.CheckNotNull(exchange, "exchange");
-            Preconditions.CheckNotNull(queue, "queue");
-            Preconditions.CheckShortString(routingKey, "routingKey");
-            Preconditions.CheckNotNull(arguments, "arguments");
-
-            await clientCommandDispatcher.InvokeAsync(x => x.QueueBind(queue.Name, exchange.Name, routingKey, arguments), cancellationToken).ConfigureAwait(false);
-
-            if (logger.IsDebugEnabled())
-            {
-                logger.DebugFormat(
-                    "Bound queue {queue} to exchange {exchange} with routingKey={routingKey} and arguments={arguments}",
-                    queue.Name,
-                    exchange.Name,
-                    routingKey,
-                    arguments.Stringify()
-                );
             }
 
             return new Binding(queue, exchange, routingKey, arguments);
@@ -599,40 +463,7 @@
             Preconditions.CheckShortString(routingKey, "routingKey");
             Preconditions.CheckNotNull(arguments, "arguments");
 
-<<<<<<< HEAD
             await clientCommandDispatcher.InvokeAsync(x => x.ExchangeBind(destination.Name, source.Name, routingKey, arguments), cancellationToken).ConfigureAwait(false);
-=======
-            var arguments = headers ?? new Dictionary<string, object>();
-            clientCommandDispatcher.Invoke(x => x.ExchangeBind(destination.Name, source.Name, routingKey, arguments));
-
-            if (logger.IsDebugEnabled())
-            {
-                logger.DebugFormat(
-                    "Bound destination exchange {destinationExchange} to source exchange {sourceExchange} with routingKey={routingKey} and arguments={arguments}",
-                    destination.Name,
-                    source.Name,
-                    routingKey,
-                    arguments.Stringify()
-                );
-            }
-
-            return new Binding(destination, source, routingKey, arguments);
-        }
-
-        public Task<IBinding> BindAsync(IExchange source, IExchange destination, string routingKey)
-        {
-            return BindAsync(source, destination, routingKey, null);
-        }
-
-        public async Task<IBinding> BindAsync(IExchange source, IExchange destination, string routingKey, IDictionary<string, object> headers)
-        {
-            Preconditions.CheckNotNull(source, "source");
-            Preconditions.CheckNotNull(destination, "destination");
-            Preconditions.CheckShortString(routingKey, "routingKey");
-
-            var arguments = headers ?? new Dictionary<string, object>();
-            await clientCommandDispatcher.InvokeAsync(x => x.ExchangeBind(destination.Name, source.Name, routingKey, arguments)).ConfigureAwait(false);
->>>>>>> 95919962
 
             if (logger.IsDebugEnabled())
             {
@@ -668,17 +499,9 @@
             }
             else if (binding.Bindable is IExchange destination)
             {
-<<<<<<< HEAD
                 await clientCommandDispatcher
                     .InvokeAsync(x => x.ExchangeUnbind(destination.Name, binding.Exchange.Name, binding.RoutingKey, null), cancellationToken)
                     .ConfigureAwait(false);
-=======
-                var destination = binding.Bindable as IExchange;
-                if (destination == null)
-                    return;
-
-                clientCommandDispatcher.InvokeAsync(x => x.ExchangeUnbind(destination.Name, binding.Exchange.Name, binding.RoutingKey, new Dictionary<string, object>()));
->>>>>>> 95919962
 
                 if (logger.IsDebugEnabled())
                 {
@@ -695,12 +518,7 @@
         public async Task<IBasicGetResult<T>> GetMessageAsync<T>(IQueue queue, CancellationToken cancellationToken)
         {
             Preconditions.CheckNotNull(queue, "queue");
-<<<<<<< HEAD
             var result = await GetMessageAsync(queue, cancellationToken).ConfigureAwait(false);
-=======
-
-            var result = Get(queue);
->>>>>>> 95919962
             if (result == null)
             {
                 return null;
@@ -723,10 +541,7 @@
             if (result == null)
             {
                 return null;
-<<<<<<< HEAD
-            }
-=======
->>>>>>> 95919962
+            }
 
             var getResult = new BasicGetResult(
                 result.Body.ToArray(),
@@ -753,11 +568,7 @@
         {
             Preconditions.CheckNotNull(queue, "queue");
 
-<<<<<<< HEAD
             var declareResult = await clientCommandDispatcher.InvokeAsync(x => x.QueueDeclarePassive(queue.Name), cancellationToken).ConfigureAwait(false);
-=======
-            var messageCount = clientCommandDispatcher.Invoke(x => x.QueueDeclarePassive(queue.Name)).MessageCount;
->>>>>>> 95919962
 
             if (logger.IsDebugEnabled())
             {
