﻿using System;
using System.Collections.Generic;
using System.Linq;
using System.Threading.Tasks;
using EasyNetQ.Consumer;
using EasyNetQ.Events;
using EasyNetQ.Interception;
using EasyNetQ.Producer;
using EasyNetQ.Topology;
using RabbitMQ.Client.Events;

namespace EasyNetQ
{
    public class RabbitAdvancedBus : IAdvancedBus
    {
        private readonly IConsumerFactory consumerFactory;
        private readonly IEasyNetQLogger logger;
        private readonly IPersistentConnection connection;
        private readonly IClientCommandDispatcher clientCommandDispatcher;
        private readonly IPublisher publisher;
        private readonly IEventBus eventBus;
        private readonly IHandlerCollectionFactory handlerCollectionFactory;
        private readonly IContainer container;
        private readonly ConnectionConfiguration connectionConfiguration;
        private readonly IProduceConsumeInterceptor produceConsumeInterceptor;
        private readonly IMessageSerializationStrategy messageSerializationStrategy;
        private readonly IConventions conventions;

        public RabbitAdvancedBus(
            IConnectionFactory connectionFactory,
            IConsumerFactory consumerFactory,
            IEasyNetQLogger logger,
            IClientCommandDispatcherFactory clientCommandDispatcherFactory,
            IPublisher publisher,
            IEventBus eventBus,
            IHandlerCollectionFactory handlerCollectionFactory,
            IContainer container,
            ConnectionConfiguration connectionConfiguration,
            IProduceConsumeInterceptor produceConsumeInterceptor,
            IMessageSerializationStrategy messageSerializationStrategy,
            IConventions conventions,
            AdvancedBusEventHandlers advancedBusEventHandlers)
        {
            Preconditions.CheckNotNull(connectionFactory, "connectionFactory");
            Preconditions.CheckNotNull(consumerFactory, "consumerFactory");
            Preconditions.CheckNotNull(logger, "logger");
            Preconditions.CheckNotNull(publisher, "publisher");
            Preconditions.CheckNotNull(eventBus, "eventBus");
            Preconditions.CheckNotNull(handlerCollectionFactory, "handlerCollectionFactory");
            Preconditions.CheckNotNull(container, "container");
            Preconditions.CheckNotNull(messageSerializationStrategy, "messageSerializationStrategy");
            Preconditions.CheckNotNull(connectionConfiguration, "connectionConfiguration");
            Preconditions.CheckNotNull(produceConsumeInterceptor, "produceConsumeInterceptor");
            Preconditions.CheckNotNull(conventions, "conventions");
            Preconditions.CheckNotNull(advancedBusEventHandlers, "advancedBusEventHandlers");

            this.consumerFactory = consumerFactory;
            this.logger = logger;
            this.publisher = publisher;
            this.eventBus = eventBus;
            this.handlerCollectionFactory = handlerCollectionFactory;
            this.container = container;
            this.connectionConfiguration = connectionConfiguration;
            this.produceConsumeInterceptor = produceConsumeInterceptor;
            this.messageSerializationStrategy = messageSerializationStrategy;
            this.conventions = conventions;

            this.eventBus.Subscribe<ConnectionCreatedEvent>(e => OnConnected());
            if (advancedBusEventHandlers.Connected != null)
            {
                Connected += advancedBusEventHandlers.Connected;
            }
            this.eventBus.Subscribe<ConnectionDisconnectedEvent>(e => OnDisconnected());
            if (advancedBusEventHandlers.Disconnected != null)
            {
                Disconnected += advancedBusEventHandlers.Disconnected;
            }
            this.eventBus.Subscribe<ConnectionBlockedEvent>(OnBlocked);
            if (advancedBusEventHandlers.Blocked != null)
            {
                Blocked += advancedBusEventHandlers.Blocked;
            }
            this.eventBus.Subscribe<ConnectionUnblockedEvent>(e => OnUnblocked());
            if (advancedBusEventHandlers.Unblocked != null)
            {
                Unblocked += advancedBusEventHandlers.Unblocked;
            }
            this.eventBus.Subscribe<ReturnedMessageEvent>(OnMessageReturned);
            if (advancedBusEventHandlers.MessageReturned != null)
            {
                MessageReturned += advancedBusEventHandlers.MessageReturned;
            }

            connection = new PersistentConnection(connectionFactory, logger, eventBus);
            clientCommandDispatcher = clientCommandDispatcherFactory.GetClientCommandDispatcher(connection);
            connection.Initialize();
        }

        
        // ---------------------------------- consume --------------------------------------

        public IDisposable Consume<T>(IQueue queue, Action<IMessage<T>, MessageReceivedInfo> onMessage) where T : class
        {
            return Consume<T>(queue, onMessage, x => { });
        }

        public IDisposable Consume<T>(IQueue queue, Action<IMessage<T>, MessageReceivedInfo> onMessage, Action<IConsumerConfiguration> configure) where T : class
        {
            Preconditions.CheckNotNull(queue, "queue");
            Preconditions.CheckNotNull(onMessage, "onMessage");
            Preconditions.CheckNotNull(configure, "configure");

            return Consume<T>(queue, (message, info) => TaskHelpers.ExecuteSynchronously(() => onMessage(message, info)), configure);
        }

        public virtual IDisposable Consume<T>(IQueue queue, Func<IMessage<T>, MessageReceivedInfo, Task> onMessage)
            where T : class
        {
            return Consume(queue, onMessage, x => { });
        }

        public IDisposable Consume<T>(IQueue queue, Func<IMessage<T>, MessageReceivedInfo, Task> onMessage, Action<IConsumerConfiguration> configure) where T : class
        {
            Preconditions.CheckNotNull(queue, "queue");
            Preconditions.CheckNotNull(onMessage, "onMessage");
            Preconditions.CheckNotNull(configure, "configure");

            return Consume(queue, x => x.Add(onMessage), configure);
        }

        public virtual IDisposable Consume(IQueue queue, Action<IHandlerRegistration> addHandlers)
        {
            return Consume(queue, addHandlers, x => { });
        }

        public IDisposable Consume(IQueue queue, Action<IHandlerRegistration> addHandlers, Action<IConsumerConfiguration> configure)
        {
            Preconditions.CheckNotNull(queue, "queue");
            Preconditions.CheckNotNull(addHandlers, "addHandlers");
            Preconditions.CheckNotNull(configure, "configure");

            var handlerCollection = handlerCollectionFactory.CreateHandlerCollection();
            addHandlers(handlerCollection);

            return Consume(queue, (body, properties, messageReceivedInfo) =>
            {
                var deserializedMessage = messageSerializationStrategy.DeserializeMessage(properties, body);
                var handler = handlerCollection.GetHandler(deserializedMessage.MessageType);
                return handler(deserializedMessage, messageReceivedInfo);
            }, configure);
        }

        public IDisposable Consume(IQueue queue, Func<byte[], MessageProperties, MessageReceivedInfo, Task> onMessage)
        {
            return Consume(queue, onMessage, x => { });
        }

        public virtual IDisposable Consume(IQueue queue, Func<byte[], MessageProperties, MessageReceivedInfo, Task> onMessage, Action<IConsumerConfiguration> configure)
        {
            Preconditions.CheckNotNull(queue, "queue");
            Preconditions.CheckNotNull(onMessage, "onMessage");
            Preconditions.CheckNotNull(configure, "configure");

            if (disposed)
                throw new EasyNetQException("This bus has been disposed");
            
            var consumerConfiguration = new ConsumerConfiguration(connectionConfiguration.PrefetchCount);
            configure(consumerConfiguration);
            var consumer = consumerFactory.CreateConsumer(queue, (body, properties, receviedInfo) =>
                {
                    var rawMessage = produceConsumeInterceptor.OnConsume(new RawMessage(properties, body));
                    return onMessage(rawMessage.Body, rawMessage.Properties, receviedInfo);
                }, connection, consumerConfiguration);
            return consumer.StartConsuming();
        }

        // -------------------------------- publish ---------------------------------------------

        public void Publish(
            IExchange exchange, 
            string routingKey, 
            bool mandatory, 
            bool immediate,
            MessageProperties messageProperties, 
            byte[] body)
        {
            var rawMessage = produceConsumeInterceptor.OnProduce(new RawMessage(messageProperties, body));
            clientCommandDispatcher.InvokeAsync(x =>
            {
                var properties = x.CreateBasicProperties();
                rawMessage.Properties.CopyTo(properties);
                return publisher.PublishAsync(x, m => m.BasicPublish(exchange.Name, routingKey, mandatory, immediate, properties, rawMessage.Body));
            }).Unwrap().Wait();
            eventBus.Publish(new PublishedMessageEvent(exchange.Name, routingKey, rawMessage.Properties, rawMessage.Body));
            logger.DebugWrite("Published to exchange: '{0}', routing key: '{1}', correlationId: '{2}'", exchange.Name, routingKey, messageProperties.CorrelationId);
        }

        public void Publish<T>(
            IExchange exchange, 
            string routingKey, 
            bool mandatory, 
            bool immediate, 
            IMessage<T> message) where T : class
        {

            var serializedMessage = messageSerializationStrategy.SerializeMessage(message);
            Publish(exchange, routingKey, mandatory, immediate, serializedMessage.Properties, serializedMessage.Body);
        }

        public virtual Task PublishAsync(
            IExchange exchange,
            string routingKey,
            bool mandatory,
            bool immediate,
            IMessage message)
        {
            Preconditions.CheckNotNull(exchange, "exchange");
            Preconditions.CheckShortString(routingKey, "routingKey");
            Preconditions.CheckNotNull(message, "message");

            var serializedMessage = messageSerializationStrategy.SerializeMessage(message);
            return PublishAsync(exchange, routingKey, mandatory, immediate, serializedMessage.Properties, serializedMessage.Body);
        }

        public virtual Task PublishAsync<T>(
            IExchange exchange,
            string routingKey,
            bool mandatory,
            bool immediate,
            IMessage<T> message) where T : class
        {
            Preconditions.CheckNotNull(exchange, "exchange");
            Preconditions.CheckShortString(routingKey, "routingKey");
            Preconditions.CheckNotNull(message, "message");

            var serializedMessage = messageSerializationStrategy.SerializeMessage(message);
            return PublishAsync(exchange, routingKey, mandatory, immediate, serializedMessage.Properties, serializedMessage.Body);
        }

        public virtual async Task PublishAsync(
            IExchange exchange,
            string routingKey,
            bool mandatory,
            bool immediate,
            MessageProperties messageProperties,
            byte[] body)
        {
            Preconditions.CheckNotNull(exchange, "exchange");
            Preconditions.CheckShortString(routingKey, "routingKey");
            Preconditions.CheckNotNull(messageProperties, "messageProperties");
            Preconditions.CheckNotNull(body, "body");

            var rawMessage = produceConsumeInterceptor.OnProduce(new RawMessage(messageProperties, body));
            await clientCommandDispatcher.InvokeAsync(x =>
            {
                var properties = x.CreateBasicProperties();
                rawMessage.Properties.CopyTo(properties);
                return publisher.PublishAsync(x, m => m.BasicPublish(exchange.Name, routingKey, mandatory, immediate, properties, rawMessage.Body));
            }).Unwrap().ConfigureAwait(false);
            eventBus.Publish(new PublishedMessageEvent(exchange.Name, routingKey, rawMessage.Properties, rawMessage.Body));
            logger.DebugWrite("Published to exchange: '{0}', routing key: '{1}', correlationId: '{2}'", exchange.Name, routingKey, messageProperties.CorrelationId);                
        }

        // ---------------------------------- Exchange / Queue / Binding -----------------------------------

        public virtual IQueue QueueDeclare(
            string name, 
            bool passive = false, 
            bool durable = true, 
            bool exclusive = false, 
            bool autoDelete = false,
            int? perQueueMessageTtl  = null,
            int? expires = null,
            int? maxPriority = null,
            string deadLetterExchange = null, 
            string deadLetterRoutingKey = null,
            int? maxLength = null,
            int? maxLengthBytes = null)
        {
<<<<<<< HEAD
            Preconditions.CheckNotNull(name, "name");

            if (passive)
            {
                clientCommandDispatcher.Invoke(x => x.QueueDeclarePassive(name));
                return new Queue(name, exclusive);
            }

            var arguments = new Dictionary<string, object>();
            if (perQueueMessageTtl.HasValue)
            {
                arguments.Add("x-message-ttl", perQueueMessageTtl.Value);
            }
            if (expires.HasValue)
            {
                arguments.Add("x-expires", expires);
            }
            if (maxPriority.HasValue)
            {
                arguments.Add("x-max-priority", maxPriority.Value);
            }
            if (!string.IsNullOrEmpty(deadLetterExchange))
            {
                arguments.Add("x-dead-letter-exchange", deadLetterExchange);
            }
            if (!string.IsNullOrEmpty(deadLetterRoutingKey))
            {
                arguments.Add("x-dead-letter-routing-key", deadLetterRoutingKey);
            }

            clientCommandDispatcher.Invoke(x => x.QueueDeclare(name, durable, exclusive, autoDelete, arguments));
            logger.DebugWrite("Declared Queue: '{0}', durable:{1}, exclusive:{2}, autoDelete:{3}, args:{4}", name, durable, exclusive, autoDelete, string.Join(", ", arguments.Select(kvp => String.Format("{0}={1}", kvp.Key, kvp.Value))));
            return new Queue(name, exclusive);
=======
            return QueueDeclareAsync(name, passive, durable, exclusive, autoDelete, perQueueMessageTtl,
                expires, maxPriority, deadLetterExchange, deadLetterRoutingKey, maxLength, maxLengthBytes).Result;
>>>>>>> c65e0cdd
        }

        public async Task<IQueue> QueueDeclareAsync(
            string name, 
            bool passive = false, 
            bool durable = true, 
            bool exclusive = false, 
            bool autoDelete = false,
            int? perQueueMessageTtl  = null,
            int? expires = null,
            int? maxPriority = null,
            string deadLetterExchange = null, 
            string deadLetterRoutingKey = null,
            int? maxLength = null,
            int? maxLengthBytes = null)
        {
            Preconditions.CheckNotNull(name, "name");

            if (passive)
            {
                await clientCommandDispatcher.InvokeAsync(x => x.QueueDeclarePassive(name)).ConfigureAwait(false);
                return (IQueue)new Queue(name, exclusive);
            }

            var arguments = new Dictionary<string, object>();
            if (perQueueMessageTtl.HasValue)
            {
                arguments.Add("x-message-ttl", perQueueMessageTtl.Value);
            }
            if (expires.HasValue)
            {
                arguments.Add("x-expires", expires);
            }
            if (maxPriority.HasValue)
            {
                arguments.Add("x-max-priority", maxPriority.Value);
            }
            if (!string.IsNullOrEmpty(deadLetterExchange))
            {
                arguments.Add("x-dead-letter-exchange", deadLetterExchange);
            }
            if (!string.IsNullOrEmpty(deadLetterRoutingKey))
            {
                arguments.Add("x-dead-letter-routing-key", deadLetterRoutingKey);
            }
            if (maxLength.HasValue)
            {
                arguments.Add("x-max-length", maxLength.Value);
            }
            if (maxLengthBytes.HasValue)
            {
                arguments.Add("x-max-length-bytes", maxLengthBytes.Value);
            }

            await clientCommandDispatcher.InvokeAsync(x => x.QueueDeclare(name, durable, exclusive, autoDelete, arguments)).ConfigureAwait(false);             
            logger.DebugWrite("Declared Queue: '{0}', durable:{1}, exclusive:{2}, autoDelete:{3}, args:{4}", name, durable, exclusive, autoDelete, string.Join(", ", arguments.Select(kvp => String.Format("{0}={1}", kvp.Key, kvp.Value))));
            return (IQueue)new Queue(name, exclusive);
        }

        public virtual IQueue QueueDeclare()
        {
            var queueDeclareOk = clientCommandDispatcher.Invoke(x => x.QueueDeclare());
            logger.DebugWrite("Declared Server Generted Queue '{0}'", queueDeclareOk.QueueName);
            return new Queue(queueDeclareOk.QueueName, true);
        }

        public virtual void QueueDelete(IQueue queue, bool ifUnused = false, bool ifEmpty = false)
        {
            Preconditions.CheckNotNull(queue, "queue");

            clientCommandDispatcher.Invoke(x => x.QueueDelete(queue.Name, ifUnused, ifEmpty));
            logger.DebugWrite("Deleted Queue: {0}", queue.Name);
        }

        public virtual void QueuePurge(IQueue queue)
        {
            Preconditions.CheckNotNull(queue, "queue");

            clientCommandDispatcher.Invoke(x => x.QueuePurge(queue.Name));
            logger.DebugWrite("Purged Queue: {0}", queue.Name);
        }

        public virtual IExchange ExchangeDeclare(
            string name,
            string type,
            bool passive = false,
            bool durable = true,
            bool autoDelete = false,
            bool @internal = false,
            string alternateExchange = null,
            bool delayed = false)
        {
            Preconditions.CheckShortString(name, "name");
            Preconditions.CheckShortString(type, "type");

            if (passive)
            {
                clientCommandDispatcher.Invoke(x => x.ExchangeDeclarePassive(name));
                return new Exchange(name);
            }

            IDictionary<string, object> arguments = new Dictionary<string, object>();
            if (alternateExchange != null)
            {
                arguments.Add("alternate-exchange", alternateExchange);
            }
            if (delayed)
            {
                arguments.Add("x-delayed-type", type);
                type = "x-delayed-message";
            }
            clientCommandDispatcher.Invoke(x => x.ExchangeDeclare(name, type, durable, autoDelete, arguments));
            logger.DebugWrite("Declared Exchange: {0} type:{1}, durable:{2}, autoDelete:{3}, delayed:{4}", name, type, durable, autoDelete, delayed);
            return new Exchange(name);
        }

        public async Task<IExchange> ExchangeDeclareAsync(
            string name, 
            string type, 
            bool passive = false, 
            bool durable = true, 
            bool autoDelete = false, 
            bool @internal = false, 
            string alternateExchange = null,
            bool delayed = false)
        {
            Preconditions.CheckShortString(name, "name");
            Preconditions.CheckShortString(type, "type");

            if (passive)
            {
                await clientCommandDispatcher.InvokeAsync(x => x.ExchangeDeclarePassive(name)).ConfigureAwait(false);
                return (IExchange)new Exchange(name);
            }
            IDictionary<string, object> arguments = new Dictionary<string, object>();
            if (alternateExchange != null)
            {
                arguments.Add("alternate-exchange", alternateExchange);
            }
            if (delayed)
            {
                arguments.Add("x-delayed-type", type);
                type = "x-delayed-message";
            }
            await clientCommandDispatcher.InvokeAsync(x => x.ExchangeDeclare(name, type, durable, autoDelete, arguments)).ConfigureAwait(false);
            logger.DebugWrite("Declared Exchange: {0} type:{1}, durable:{2}, autoDelete:{3}, delayed:{4}", name, type, durable, autoDelete, delayed);
            return (IExchange)new Exchange(name);
       }

        public virtual void ExchangeDelete(IExchange exchange, bool ifUnused = false)
        {
            Preconditions.CheckNotNull(exchange, "exchange");

            clientCommandDispatcher.Invoke(x => x.ExchangeDelete(exchange.Name, ifUnused));
            logger.DebugWrite("Deleted Exchange: {0}", exchange.Name);
        }

        public virtual IBinding Bind(IExchange exchange, IQueue queue, string routingKey)
        {
            Preconditions.CheckNotNull(exchange, "exchange");
            Preconditions.CheckNotNull(queue, "queue");
            Preconditions.CheckShortString(routingKey, "routingKey");

            clientCommandDispatcher.Invoke(x => x.QueueBind(queue.Name, exchange.Name, routingKey));
            logger.DebugWrite("Bound queue {0} to exchange {1} with routing key {2}",queue.Name, exchange.Name, routingKey);
            return new Binding(queue, exchange, routingKey);
        }

        public async Task<IBinding> BindAsync(IExchange exchange, IQueue queue, string routingKey)
        {
            Preconditions.CheckNotNull(exchange, "exchange");
            Preconditions.CheckNotNull(queue, "queue");
            Preconditions.CheckShortString(routingKey, "routingKey");

            await clientCommandDispatcher.InvokeAsync(x => x.QueueBind(queue.Name, exchange.Name, routingKey)).ConfigureAwait(false);
            logger.DebugWrite("Bound queue {0} to exchange {1} with routing key {2}", queue.Name, exchange.Name, routingKey);
            return (IBinding)new Binding(queue, exchange, routingKey);
        }

        public virtual IBinding Bind(IExchange source, IExchange destination, string routingKey)
        {
            Preconditions.CheckNotNull(source, "source");
            Preconditions.CheckNotNull(destination, "destination");
            Preconditions.CheckShortString(routingKey, "routingKey");

            clientCommandDispatcher.Invoke(x => x.ExchangeBind(destination.Name, source.Name, routingKey));
            logger.DebugWrite("Bound destination exchange {0} to source exchange {1} with routing key {2}", destination.Name, source.Name, routingKey);
            return new Binding(destination, source, routingKey);
        }

        public async Task<IBinding> BindAsync(IExchange source, IExchange destination, string routingKey)
        {
            Preconditions.CheckNotNull(source, "source");
            Preconditions.CheckNotNull(destination, "destination");
            Preconditions.CheckShortString(routingKey, "routingKey");

            await clientCommandDispatcher.InvokeAsync(x => x.ExchangeBind(destination.Name, source.Name, routingKey)).ConfigureAwait(false);
            logger.DebugWrite("Bound destination exchange {0} to source exchange {1} with routing key {2}", destination.Name, source.Name, routingKey);
            return (IBinding)new Binding(destination, source, routingKey);
        }

        public virtual void BindingDelete(IBinding binding)
        {
            Preconditions.CheckNotNull(binding, "binding");

            var queue = binding.Bindable as IQueue;
            if (queue != null)
            {
                clientCommandDispatcher.Invoke(x => x.QueueUnbind(queue.Name, binding.Exchange.Name, binding.RoutingKey, null));
                logger.DebugWrite("Unbound queue {0} from exchange {1} with routing key {2}", queue.Name, binding.Exchange.Name, binding.RoutingKey);
            }
            else
            {
                var destination = binding.Bindable as IExchange;
                if (destination == null) 
                    return;
                clientCommandDispatcher.InvokeAsync(x => x.ExchangeUnbind(destination.Name, binding.Exchange.Name, binding.RoutingKey));
                logger.DebugWrite("Unbound destination exchange {0} from source exchange {1} with routing key {2}", destination.Name, binding.Exchange.Name, binding.RoutingKey);
            }
        }

        public IBasicGetResult<T> Get<T>(IQueue queue) where T : class
        {
            Preconditions.CheckNotNull(queue, "queue");
            var result = Get(queue);
            if (result == null || result.Body == null)
            {
                logger.DebugWrite("... but no message was available on queue '{0}'", queue.Name);
                return new BasicGetResult<T>();
            }
            var message = messageSerializationStrategy.DeserializeMessage<T>(result.Properties, result.Body);
            if (message.MessageType == typeof (T))
            {
                return new BasicGetResult<T>(message);
            }
            logger.ErrorWrite("Incorrect message type returned from Get. Expected {0}, but was {1}", typeof(T).Name, message.MessageType.Name);
            throw new EasyNetQException("Incorrect message type returned from Get. Expected {0}, but was {1}", typeof(T).Name, message.MessageType.Name);
        }

        public IBasicGetResult Get(IQueue queue)
        {
            Preconditions.CheckNotNull(queue, "queue");

            var result = clientCommandDispatcher.Invoke(x => x.BasicGet(queue.Name, true));
            if (result == null) 
                return null;
            var getResult = new BasicGetResult(
                result.Body,
                new MessageProperties(result.BasicProperties),
                new MessageReceivedInfo(
                    "",
                    result.DeliveryTag,
                    result.Redelivered,
                    result.Exchange,
                    result.RoutingKey,
                    queue.Name
                    )
                );

            logger.DebugWrite("Message Get from queue '{0}'", queue.Name);

            return getResult;
        }

        public uint MessageCount(IQueue queue)
        {
            Preconditions.CheckNotNull(queue, "queue");
            var messageCount = clientCommandDispatcher.Invoke(x => x.QueueDeclarePassive(queue.Name)).MessageCount;
            logger.DebugWrite("{0} messages in queue '{1}'", messageCount, queue.Name);
            return messageCount;
        }

        //------------------------------------------------------------------------------------------

        public virtual event EventHandler Connected;

        protected void OnConnected()
        {
            var connected = Connected;
            if (connected != null)
            {
                connected(this, EventArgs.Empty);
            }
        }

        public virtual event EventHandler Disconnected;

        protected void OnDisconnected()
        {
            var disconnected = Disconnected;
            if (disconnected != null)
            {
                disconnected(this, EventArgs.Empty);
            }
        }

        public virtual event EventHandler<ConnectionBlockedEventArgs> Blocked;

        protected void OnBlocked(ConnectionBlockedEvent args)
        {
            var blocked = Blocked;
            if (blocked != null)
            {
                blocked(this, new ConnectionBlockedEventArgs(args.Reason));
            }
        }

        public virtual event EventHandler Unblocked;

        protected void OnUnblocked()
        {
            var unblocked = Unblocked;
            if (unblocked != null)
            {
                unblocked(this, EventArgs.Empty);
            }
        }

        public virtual event EventHandler<MessageReturnedEventArgs> MessageReturned;

        protected void OnMessageReturned(ReturnedMessageEvent args)
        {
            var messageReturned = MessageReturned;
            if (messageReturned != null)
            {
                messageReturned(this, new MessageReturnedEventArgs(args.Body, args.Properties, args.Info));
            }
        }

        public virtual bool IsConnected
        {
            get { return connection.IsConnected; }
        }

        public IContainer Container
        {
            get { return container; }
        }

        public IConventions Conventions
        {
            get { return conventions; }
        }

        private bool disposed = false;

        public virtual void Dispose()
        {
            if (disposed) return;

            consumerFactory.Dispose();
            clientCommandDispatcher.Dispose();
            connection.Dispose();

            disposed = true;

            logger.DebugWrite("Connection disposed");
        }
    }
}<|MERGE_RESOLUTION|>--- conflicted
+++ resolved
@@ -276,8 +276,7 @@
             string deadLetterRoutingKey = null,
             int? maxLength = null,
             int? maxLengthBytes = null)
-        {
-<<<<<<< HEAD
+	        {
             Preconditions.CheckNotNull(name, "name");
 
             if (passive)
@@ -306,15 +305,19 @@
             if (!string.IsNullOrEmpty(deadLetterRoutingKey))
             {
                 arguments.Add("x-dead-letter-routing-key", deadLetterRoutingKey);
+            }
+            if (maxLength.HasValue)
+            {
+                arguments.Add("x-max-length", maxLength.Value);
+            }
+            if (maxLengthBytes.HasValue)
+            {
+                arguments.Add("x-max-length-bytes", maxLengthBytes.Value);
             }
 
             clientCommandDispatcher.Invoke(x => x.QueueDeclare(name, durable, exclusive, autoDelete, arguments));
             logger.DebugWrite("Declared Queue: '{0}', durable:{1}, exclusive:{2}, autoDelete:{3}, args:{4}", name, durable, exclusive, autoDelete, string.Join(", ", arguments.Select(kvp => String.Format("{0}={1}", kvp.Key, kvp.Value))));
             return new Queue(name, exclusive);
-=======
-            return QueueDeclareAsync(name, passive, durable, exclusive, autoDelete, perQueueMessageTtl,
-                expires, maxPriority, deadLetterExchange, deadLetterRoutingKey, maxLength, maxLengthBytes).Result;
->>>>>>> c65e0cdd
         }
 
         public async Task<IQueue> QueueDeclareAsync(
