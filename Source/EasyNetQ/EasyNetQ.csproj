--- conflicted
+++ resolved
@@ -12,10 +12,7 @@
   <ItemGroup>
     <PackageReference Include="Newtonsoft.Json" Version="12.0.2" />
     <PackageReference Include="RabbitMQ.Client" Version="5.1.1" />
-<<<<<<< HEAD
-=======
     <PackageReference Include="RabbitMQ.Client" Version="5.1.0" />
->>>>>>> a1e81442
     <PackageReference Include="LibLog" Version="5.0.6">
       <PrivateAssets>all</PrivateAssets>
       <IncludeAssets>runtime; build; native; contentfiles; analyzers</IncludeAssets>
